<ion-header [translucent]="true">
  <ion-toolbar>
    <div class="header-controls" *ngIf="!filterText">
      <span class="header-label">WITHIN</span>
      <ion-button mode="md" (click)="presentActionSheet()" fill="clear" size="small">
        {{ limit }} miles
        <ion-icon name="chevron-down"></ion-icon>
      </ion-button>
      <span class="header-label">OF</span>
      <ion-button mode="md" (click)="openRegionModal()" fill="clear" size="small">
        {{ fromLabel }}
        <ion-icon name="chevron-down"></ion-icon>
      </ion-button>
    </div>
    <div class="header-controls" *ngIf="filterText">
      <ion-button class="clear-search-button" mode="md" fill="clear" (click)="clearSearch()">
        CLEAR SEARCH RESULTS
      </ion-button>
    </div>
  </ion-toolbar>
  <ion-toolbar>
    <ion-searchbar
      mode="ios"
      [(ngModel)]="filterText"
      [debounce]="500"
      (ionChange)="setNearbyBeatdowns()"
      placeholder="Find a workout">
    </ion-searchbar>
  </ion-toolbar>
</ion-header>

<ion-content [fullscreen]="true">
  <!-- Location warning -->
  <ion-header *ngIf="locationFailure && !dismissed">
    <ion-toolbar color="warning">
      <ion-title>Location Services Disabled</ion-title>
      <ion-buttons slot="end">
        <ion-button (click)="dismissLocationWarning()">
          <ion-icon name="close"></ion-icon>
        </ion-button>
      </ion-buttons>
    </ion-toolbar>
  </ion-header>

  <!-- Region Modal -->
  <ion-modal [isOpen]="showRegionModal" (ionModalDidDismiss)="closeRegionModal()">
    <ng-template>
      <ion-header>
        <ion-toolbar>
          <ion-title>Choose Location</ion-title>
          <ion-buttons slot="end">
            <ion-button (click)="closeRegionModal()">Close</ion-button>
          </ion-buttons>
        </ion-toolbar>
      </ion-header>
      <ion-content class="ion-padding">
        <!-- Show approximate location message if available -->
        <div *ngIf="ipLocation" class="ion-padding-bottom">
          <p>{{ approximateLocationMessage }}</p>
          
          <!-- Show nearby cities -->
          <ion-list *ngIf="showNearbyCities">
            <ion-item *ngFor="let city of nearbyCities" (click)="selectRegion(city)">
              <ion-label>
                <h2>{{ city.city }}</h2>
                <p>{{ city.region }}</p>
                <p *ngIf="city.distance" class="distance">
                  {{ city.distance | number:'1.0-1' }} miles away
                </p>
              </ion-label>
            </ion-item>
          </ion-list>
        </div>

        <!-- Existing region search -->
        <ion-searchbar
          [(ngModel)]="regionSearchText"
          (ionInput)="filterRegions($event)"
          placeholder="Search regions..."
          animated
        ></ion-searchbar>

        <ion-list>
          <ion-item (click)="selectMyLocation()">
            <ion-icon name="location" slot="start"></ion-icon>
            <ion-label>Use My Location</ion-label>
          </ion-item>

          <ion-item *ngFor="let region of filteredRegions" (click)="selectRegion(region)">
<<<<<<< HEAD
            <ion-label>
              <h2>{{ region.city }}</h2>
              <p>{{ region.region }}</p>
=======
            <ion-label class="ion-text-wrap">
              <h2>{{region.city}}</h2>
              <p>{{region.regions.length === 1 ? 'Region' : 'Regions'}}: {{region.regions.join(', ')}}</p>
>>>>>>> 5fff6430
            </ion-label>
          </ion-item>
        </ion-list>
      </ion-content>
    </ng-template>
  </ion-modal>

  <!-- Main content -->
  <div *ngIf="days; else loading">
    <!-- location load failure message -->
    <ion-text color="medium" *ngIf="locationFailure && days?.length > 0">
      <h4 class="padding">
        Couldn't load location.
      </h4>
      <ng-container *ngIf="!dismissed">
        <h4 class="resolve-issue-container padding">
          <ion-text color="danger">
            To resolve this issue, modify the location privacy settings on your device for your web browser app (Safari/Chrome/etc.):
          </ion-text>
          <div class="buttons">
            <ion-button class="space-above" expand="block" color="primary" [href]="locationHelpLink" target="_blank">
              Learn More
            </ion-button>
            <ion-button class="space-above" expand="block" color="medium" fill="clear" (click)="dismissLocationWarning()">
              Dismiss
            </ion-button>
          </div>
        </h4>
      </ng-container>
    </ion-text>

    <!-- list of workouts, grouped by day -->
    <div *ngFor="let day of days">
      <h2 class="padding">
        {{ day.dateDisplay }}
      </h2>
      <div class="bd-cards-container">
        <ion-card class="bd-card" *ngFor="let bd of day.beatdowns" [class.has-link]="bd.website" [routerLink]="['/workout', bd.id]">
          <!-- website link -->
          <ion-button class="website-link" fill="clear" [href]="bd.website" target="_blank" *ngIf="bd.website" (click)="$event.stopPropagation()">
            <ion-icon name="open-outline" slot="icon-only"></ion-icon>
          </ion-button>

          <!-- header -->
          <ion-card-header>
            <ion-card-subtitle>
              <ng-container *ngIf="useMyLocation">
                <ion-text color="dark">{{ bd.milesFromMe | number:'1.1-1' }} mi</ion-text>
                • {{ bd.timeString }}
              </ng-container>
              <ng-container *ngIf="!useMyLocation">
                {{ bd.timeString }}
              </ng-container>
            </ion-card-subtitle>
            <ion-card-title [innerHtml]="bd.name | highlight:filterText"></ion-card-title>
          </ion-card-header>

          <!-- details -->
          <ion-card-content>
            <p *ngIf="showRegion"><b>Region:</b>&nbsp;<span [innerHtml]="bd.region | highlight:filterText"></span></p>
            <p><b>Type:</b>&nbsp;<span [innerHtml]="bd.type | highlight:filterText"></span></p>
            <p>
              <a
                target="_blank"
                href="https://www.google.com/maps/dir/?api=1&destination={{bd.address}}"
                [innerHtml]="bd.address | highlight:filterText"
                (click)="$event.stopPropagation()">
              </a>
            </p>
            <p [innerHtml]="bd.notes | highlight:filterText"></p>
          </ion-card-content>
        </ion-card>
      </div>
    </div>

    <!-- no workouts nearby -->
    <ion-text color="medium" *ngIf="days.length === 0">
      <h3 class="padding">
        {{ emptyText }}
      </h3>
    </ion-text>

    <!-- infinite scroll handler -->
    <ion-infinite-scroll threshold="100px" (ionInfinite)="loadOneWeek($event)" [disabled]="days.length === 0">
      <ion-infinite-scroll-content
        loadingSpinner="crescent"
        loadingText="Loading more...">
      </ion-infinite-scroll-content>
    </ion-infinite-scroll>
  </div>

  <!-- Empty state if no location is selected and modal is closed -->
  <div *ngIf="!myLocation && !showRegionModal" class="empty-state">
    <ion-text color="medium">
      <h3 class="padding">
        No location selected.<br>
        Please choose a region or city to see nearby workouts.
      </h3>

      <!-- Show approximate location message if available -->
      <div *ngIf="ipLocation" class="ion-padding">
        <p>{{ approximateLocationMessage }}</p>
        
        <!-- Show nearby cities -->
        <ion-list *ngIf="showNearbyCities" class="nearby-cities">
          <ion-item *ngFor="let city of nearbyCities" (click)="selectRegion(city)">
            <ion-label>
              <h2>{{ city.city }}</h2>
              <p>{{ city.region }}</p>
              <p *ngIf="city.distance" class="distance">
                {{ city.distance | number:'1.0-1' }} miles away
              </p>
            </ion-label>
          </ion-item>
        </ion-list>
      </div>

      <ion-button expand="block" color="primary" (click)="openRegionModal()">
        Choose Location
      </ion-button>
    </ion-text>
  </div>

</ion-content>

<!-- loading spinner -->
<ng-template #loading>
  <div class="spinner-container">
    <ion-spinner></ion-spinner>
  </div>
</ng-template><|MERGE_RESOLUTION|>--- conflicted
+++ resolved
@@ -87,15 +87,9 @@
           </ion-item>
 
           <ion-item *ngFor="let region of filteredRegions" (click)="selectRegion(region)">
-<<<<<<< HEAD
-            <ion-label>
-              <h2>{{ region.city }}</h2>
-              <p>{{ region.region }}</p>
-=======
             <ion-label class="ion-text-wrap">
               <h2>{{region.city}}</h2>
               <p>{{region.regions.length === 1 ? 'Region' : 'Regions'}}: {{region.regions.join(', ')}}</p>
->>>>>>> 5fff6430
             </ion-label>
           </ion-item>
         </ion-list>
